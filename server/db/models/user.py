"""
User model for the NFC Reader/Writer System PC Server.

This module contains the User model for storing user authentication data.
"""

from datetime import datetime
import uuid

from sqlalchemy import Column, String, Boolean, DateTime, func, JSON, Integer, Text
from sqlalchemy.dialects.postgresql import UUID
from sqlalchemy.orm import relationship

from server.db.models.base import BaseModel


class User(BaseModel):
    """
    User model.
    
    This model represents a user who can authenticate with the system.
    It stores authentication data and permissions.
    """

    # User identification
    username = Column(String(50), nullable=False, unique=True, index=True)
    email = Column(String(255), nullable=False, unique=True, index=True)
    
    # Authentication
    password_hash = Column(String(255), nullable=False)
    is_active = Column(Boolean, default=True, nullable=False)
    
    # Authorization
    is_admin = Column(Boolean, default=False, nullable=False)
    permissions = Column(JSON, nullable=True)  # JSON array of permissions
    
    # User information
    first_name = Column(String(50), nullable=True)
    last_name = Column(String(50), nullable=True)
    
    # Account management
    last_login = Column(DateTime, nullable=True)
    failed_login_attempts = Column(Integer, default=0, nullable=False)
    locked_until = Column(DateTime, nullable=True)
    
    # Additional data
    notes = Column(Text, nullable=True)
<<<<<<< HEAD
    user_metadata = Column(JSON, nullable=True)  # Additional user metadata
=======
    user_metadata = Column(JSONB, nullable=True)  # Additional user metadata
>>>>>>> 7e6899db
    
    # Relationships
    connections = relationship("Connection", back_populates="user")
    
    def __repr__(self) -> str:
        """
        String representation of the user.
        
        Returns:
            str: String representation.
        """
        return f"<User(id={self.id}, username={self.username})>"
        
    @property
    def full_name(self) -> str:
        """
        Get the user's full name.
        
        Returns:
            str: Full name or username if not available.
        """
        if self.first_name and self.last_name:
            return f"{self.first_name} {self.last_name}"
        return self.username
        
    @property
    def is_locked(self) -> bool:
        """
        Check if the user account is locked.
        
        Returns:
            bool: True if locked, False otherwise.
        """
        if not self.locked_until:
            return False
            
        return self.locked_until > datetime.utcnow()<|MERGE_RESOLUTION|>--- conflicted
+++ resolved
@@ -7,8 +7,8 @@
 from datetime import datetime
 import uuid
 
-from sqlalchemy import Column, String, Boolean, DateTime, func, JSON, Integer, Text
-from sqlalchemy.dialects.postgresql import UUID
+from sqlalchemy import Column, String, Boolean, DateTime, func, Integer, Text, JSON
+from sqlalchemy.dialects.postgresql import UUID, JSONB
 from sqlalchemy.orm import relationship
 
 from server.db.models.base import BaseModel
@@ -45,11 +45,7 @@
     
     # Additional data
     notes = Column(Text, nullable=True)
-<<<<<<< HEAD
-    user_metadata = Column(JSON, nullable=True)  # Additional user metadata
-=======
     user_metadata = Column(JSONB, nullable=True)  # Additional user metadata
->>>>>>> 7e6899db
     
     # Relationships
     connections = relationship("Connection", back_populates="user")
